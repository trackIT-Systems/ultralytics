--- conflicted
+++ resolved
@@ -326,11 +326,8 @@
                 "(torchscript, onnx, openvino, engine, coreml) formats. "
                 "See https://docs.ultralytics.com/models/yolo-world for details."
             )
-<<<<<<< HEAD
         self.args.data = model.args['data']
-=======
-            model.clip_model = None  # openvino int8 export error: https://github.com/ultralytics/ultralytics/pull/18445
->>>>>>> 086cdc8e
+        model.clip_model = None  # openvino int8 export error: https://github.com/ultralytics/ultralytics/pull/18445
         if self.args.int8 and not self.args.data:
             self.args.data = DEFAULT_CFG.data or TASK2DATA[getattr(model, "task", "detect")]  # assign default data
             LOGGER.warning(
@@ -419,13 +416,10 @@
             "batch": self.args.batch,
             "imgsz": self.imgsz,
             "names": model.names,
-<<<<<<< HEAD
             "n_fft": self.args.n_fft,
             "sample_rate": self.args.sr,
-            "hop_length": self.args.hop_length
-=======
+            "hop_length": self.args.hop_length,
             "args": {k: v for k, v in self.args if k in fmt_keys},
->>>>>>> 086cdc8e
         }  # model metadata
         if dla is not None:
             self.metadata["dla"] = dla  # make sure `AutoBackend` uses correct dla device if it has one
@@ -486,20 +480,12 @@
             predict_data = f"data={data}" if model.task == "segment" and fmt == "pb" else ""
             q = "int8" if self.args.int8 else "half" if self.args.half else ""  # quantization
             LOGGER.info(
-<<<<<<< HEAD
                 f'\nExport complete ({time.time() - t:.1f}s)'
                 #f"\nResults saved to {colorstr('bold', self.file.parent.resolve())}"
                 f"\nResults saved to {colorstr('bold', self.file.resolve())}"
                 f'\nPredict:         yolo predict task={model.task} model={f} imgsz={imgsz} {q} {predict_data}'
                 f'\nValidate:        yolo val task={model.task} model={f} imgsz={imgsz} data={data} {q} {s}'
                 f'\nVisualize:       https://netron.app'
-=======
-                f"\nExport complete ({time.time() - t:.1f}s)"
-                f"\nResults saved to {colorstr('bold', file.parent.resolve())}"
-                f"\nPredict:         yolo predict task={model.task} model={f} imgsz={imgsz} {q} {predict_data}"
-                f"\nValidate:        yolo val task={model.task} model={f} imgsz={imgsz} data={data} {q} {s}"
-                f"\nVisualize:       https://netron.app"
->>>>>>> 086cdc8e
             )
 
         self.run_callbacks("on_export_end")
@@ -561,13 +547,9 @@
 
         opset_version = self.args.opset or get_latest_opset()
         LOGGER.info(f"\n{prefix} starting export with onnx {onnx.__version__} opset {opset_version}...")
-<<<<<<< HEAD
         #f = str(self.file.with_suffix(".onnx"))
         f = str(self.file / "model.onnx")
 
-=======
-        f = str(self.file.with_suffix(".onnx"))
->>>>>>> 086cdc8e
         output_names = ["output0", "output1"] if isinstance(self.model, SegmentationModel) else ["output0"]
         dynamic = self.args.dynamic
         if dynamic:
@@ -654,17 +636,11 @@
             yaml_save(Path(file).parent / "metadata.yaml", self.metadata)  # add metadata.yaml
 
         if self.args.int8:
-<<<<<<< HEAD
             #fq = str(self.file).replace(self.file.suffix, f"_int8_openvino_model{os.sep}")
             fq = self.file
             #fq_ov = str(Path(fq) / self.file.with_suffix(".xml").name)
             fq_ov = str(Path(fq) / "model.xml")
-            check_requirements("nncf>=2.8.0")
-=======
-            fq = str(self.file).replace(self.file.suffix, f"_int8_openvino_model{os.sep}")
-            fq_ov = str(Path(fq) / self.file.with_suffix(".xml").name)
             check_requirements("nncf>=2.14.0")
->>>>>>> 086cdc8e
             import nncf
 
             def transform_fn(data_item) -> np.ndarray:
